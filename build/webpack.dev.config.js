const merge = require('webpack-merge');
const HtmlWebpackPlugin = require('html-webpack-plugin');
const config = require('./webpack.config.js');

module.exports = merge(config, {
  devtool: 'inline-source-map',
  mode: 'development',
<<<<<<< HEAD
  entry: {
    polyfill: 'babel-polyfill',
    main: './demo/dev.js'
  },
=======
  entry: './demo/dev.js',
>>>>>>> 108b168b
  plugins: [
    new HtmlWebpackPlugin({
      template: './demo/dev.html',
      inject: true
    })
  ],
  devServer: {
    host: '0.0.0.0',
    port: 14002,
    compress: true,
    overlay: true,
    proxy: {
    }
  }
});<|MERGE_RESOLUTION|>--- conflicted
+++ resolved
@@ -5,14 +5,7 @@
 module.exports = merge(config, {
   devtool: 'inline-source-map',
   mode: 'development',
-<<<<<<< HEAD
-  entry: {
-    polyfill: 'babel-polyfill',
-    main: './demo/dev.js'
-  },
-=======
   entry: './demo/dev.js',
->>>>>>> 108b168b
   plugins: [
     new HtmlWebpackPlugin({
       template: './demo/dev.html',
