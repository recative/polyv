--- conflicted
+++ resolved
@@ -32,11 +32,7 @@
     "@babel/plugin-proposal-json-strings": "^7.2.0",
     "@babel/plugin-syntax-dynamic-import": "^7.2.0",
     "@babel/plugin-syntax-import-meta": "^7.2.0",
-<<<<<<< HEAD
     "@babel/plugin-transform-runtime": "^7.6.2",
-=======
-    "@babel/plugin-transform-runtime": "^7.4.4",
->>>>>>> d78013e2
     "@babel/preset-env": "^7.2.0",
     "@babel/runtime-corejs2": "^7.2.0",
     "ali-oss": "^6.1.0",
@@ -65,10 +61,6 @@
     "webpack-merge": "^4.1.5"
   },
   "dependencies": {
-<<<<<<< HEAD
     "@babel/runtime": "^7.6.3"
-=======
-    "@babel/runtime": "^7.4.5"
->>>>>>> d78013e2
   }
 }